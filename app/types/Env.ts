--- conflicted
+++ resolved
@@ -3,13 +3,9 @@
 	CALLS_APP_ID: string
 	CALLS_APP_SECRET: string
 	CALLS_API_URL?: string
-<<<<<<< HEAD
     API: Fetcher
 
-=======
 	DISABLE_LOBBY_ENFORCEMENT?: string
-	E2EE_ENABLED?: string
->>>>>>> e4ab3f4b
 	USER_DIRECTORY_URL?: string
 	MAX_WEBCAM_FRAMERATE?: string
 	MAX_WEBCAM_BITRATE?: string
